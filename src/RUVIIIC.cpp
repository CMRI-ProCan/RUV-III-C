--- conflicted
+++ resolved
@@ -239,7 +239,6 @@
 					{
 						#pragma omp critical
 						{
-<<<<<<< HEAD
 							std::stringstream ss;
 							ss << "Not enough eigenvalues converged for variable " << currentToCorrect << ", this variable was not normalised."; 
 							errors.push_back(ss.str());
@@ -247,12 +246,6 @@
 						for(int row = 0; row < nRows; row++)
 						{
 							resultsAsEigen(row, i) = std::numeric_limits<double>::quiet_NaN();
-=======
-							for(int row = 0; row < nRows; row++)
-							{
-								resultsAsEigen(row, i) = std::numeric_limits<double>::quiet_NaN();
-							}
->>>>>>> 0729f570
 						}
 					}
 					else
@@ -297,7 +290,6 @@
 				{
 					#pragma omp critical
 					{
-<<<<<<< HEAD
 						std::stringstream ss;
 						ss << "Error in eigen decomposition for variable " << currentToCorrect << ", this variable was not normalised.";
 						errors.push_back(ss.str());
@@ -305,12 +297,6 @@
 					for(int row = 0; row < nRows; row++)
 					{
 						resultsAsEigen(row, i) = std::numeric_limits<double>::quiet_NaN();
-=======
-						for(int row = 0; row < nRows; row++)
-						{
-							resultsAsEigen(row, i) = std::numeric_limits<double>::quiet_NaN();
-						}
->>>>>>> 0729f570
 					}
 				}
 			}
