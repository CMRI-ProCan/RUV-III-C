#include "Rcpp.h"
#include "RcppEigen.h"
#include <limits>
#include <SymEigs.h>

/// @brief Apply RUV-III-C, with a varying set of control variables
///
/// @param Y The input data matrix to correct
/// @param k The number of factors of unwanted variation to remove
/// @param M The replicate matrix
/// @param potentialControls The names of the negative control variables
/// @param toCorrect The names of the variables to correct
/// @param withExtra Should we generate extra information?
/// @param withW Should we generate the matrices W giving information about the unwanted factors, for every peptide?
/// 
/// @details Written with reference to the R function RUVIIIC::RUVIII_C_Varying, which is itself based on ruv::RUVIII. See the following papers for further detail on the algorithm and parameters:
/// 	Molania, R., Gagnon-Bartsch, J. A., Dobrovic, A., and Speed, T. P. (2019). A new normalization for Nanostring nCounter gene expression data. Nucleic Acids Research, 47(12), 6073–6083.
///	Gagnon-Bartsch, J. A. and Speed, T. P. (2012). Using control genes to correct for unwanted variation in microarray data. Biostatistics, 13(3), 539–552.
///	Gagnon-Bartsch, J. A., Jacob, L., and Speed, T. P. (2013). Removing unwanted variation from high dimensional data with negative controls.
// [[Rcpp::export]]
Rcpp::RObject RUVIIIC_Varying_CPP(Rcpp::NumericMatrix Y, int k, Rcpp::NumericMatrix M, Rcpp::CharacterVector potentialControls, Rcpp::CharacterVector toCorrect, bool withExtra, bool withW, bool withAlpha)
{
	if(input.nrow() != M.nrow())
	{
		throw std::runtime_error("The number of rows in Y and M must be identical");
	}
	//Result matrix
	Rcpp::NumericMatrix results(Y.nrow(), toCorrect.size());
	Rcpp::colnames(results) = toCorrect;
	Rcpp::rownames(results) = Rcpp::rownames(Y);
	//Eigen view of the results matrix
	Eigen::Map<Eigen::MatrixXd> resultsAsEigen(Rcpp::as<Eigen::Map<Eigen::MatrixXd> >(results));
	//Names of columns in the input
	std::vector<std::string> dataMatrixColumnNames = Rcpp::as<std::vector<std::string> >(colnames(Y));
	//Number of peptides to correct
	int nCorrections = static_cast<int>(toCorrect.size());
	//Number of samples in the data matrix
	int nRows = static_cast<int>(Y.nrow());
	int nColumns = static_cast<int>(Y.ncol());
	if(k >= nRows)
	{
		throw std::runtime_error("Input k cannot be larger than or equal to the number of rows in the Y matrix");
	}
	if(k > potentialControls.size())
	{
		throw std::runtime_error("Input k cannot be larger than the number of negative controls");
	}

	//Vector of W results, if required.
	std::vector<Eigen::Matrix<double, Eigen::Dynamic, Eigen::Dynamic, Eigen::ColMajor> > WValues(nCorrections);
	//Vector of alpha results. 
	std::vector<Eigen::MatrixXd> alphaValues(nCorrections);
	//Vector of residual dimensions
	std::vector<int> residualDimensions(nCorrections, -1);

	std::vector<std::string> controlNames = Rcpp::as<std::vector<std::string> >(potentialControls);
	//Indices of control variables within the input matrix
	std::vector<int> controlIndices;
	for(std::string control : controlNames)
	{
		controlIndices.push_back(static_cast<int>(std::distance(dataMatrixColumnNames.begin(), std::find(dataMatrixColumnNames.begin(), dataMatrixColumnNames.end(), control))));
	}
	std::vector<std::string> toCorrectNames;
	for(int i = 0; i < nCorrections; i++)
	{
		toCorrectNames.push_back(Rcpp::as<std::string>(toCorrect[i]));
	}

	//Create an Eigen view of the matrix
	Eigen::Map<Eigen::MatrixXd> inputAsEigen(Rcpp::as<Eigen::Map<Eigen::MatrixXd> >(Y));

	//Create an Eigen view of the M matrix
	Eigen::Map<Eigen::MatrixXd> MAsEigen(Rcpp::as<Eigen::Map<Eigen::MatrixXd> >(M));

	//Convert to row major, because we're going to be copying rows, so contiguous rows are better.
	Eigen::Matrix<double, Eigen::Dynamic, Eigen::Dynamic, Eigen::RowMajor> inputAsRowMajorImputed = inputAsEigen;

	//And we're also going to replace NAs with 0s in this row major copy
	inputAsRowMajorImputed = inputAsRowMajorImputed.unaryExpr([](double v){return std::isnan(v) ? 0.0 : v; });

	Eigen::MatrixXd inputSymmetrised = inputAsRowMajorImputed * inputAsRowMajorImputed.transpose();

	std::vector<std::string> errors;
	#pragma omp parallel
	{
		//We copy the submatrix of the data matrix into here
		Eigen::Matrix<double, Eigen::Dynamic, Eigen::Dynamic, Eigen::RowMajor> submatrixData(nRows, nColumns);
		//Further reduce the submatrix to just the controls
		Eigen::Matrix<double, Eigen::Dynamic, Eigen::Dynamic, Eigen::ColMajor> submatrixDataControls(nRows, controlIndices.size());
		//We copy the submatrix of the design matrix into here
		Eigen::Matrix<double, Eigen::Dynamic, Eigen::Dynamic, Eigen::RowMajor> submatrixM(nRows, M.ncol());
		//And then subsetting down to the columns that contain non-zero values
		Eigen::Matrix<double, Eigen::Dynamic, Eigen::Dynamic, Eigen::ColMajor> submatrixMReducedColumns(nRows, M.ncol());
		//Matrix used to extract the effects on the control variables
		Eigen::Matrix<double, Eigen::Dynamic, Eigen::Dynamic, Eigen::ColMajor> ac(nRows, controlIndices.size());
		//Matrix that selects out the relevant rows of the overall data matrix. E.g. submatrixData = selectRowsFromInput * inputAsRowMajorImputed
		Eigen::Matrix<double, Eigen::Dynamic, Eigen::Dynamic, Eigen::RowMajor> selectRowsFromInput(nRows, nRows);

		//The indices of the negative control variables used, to normalize the current variable
		std::vector<int> controlIndicesThisVariable;
		//The indices of the rows for which the target variable has non-missing values
		std::vector<int> nonMissingIndices;

		//The number of rows copied into the submatrix
		int nSubmatrixRows;
		#pragma omp for schedule(dynamic)
		for(int i = 0; i < nCorrections; i++)
		{
			//The name of the column we are currently trying to correct
			std::string currentToCorrect = toCorrectNames[i];
			//The index of that column within the data matrix
			int columnIndexWithinInput = std::distance(dataMatrixColumnNames.begin(), std::find(dataMatrixColumnNames.begin(), dataMatrixColumnNames.end(), currentToCorrect));
			//This is going to count how many rows of the data matrix we're keeping
			nSubmatrixRows = 0;
			nonMissingIndices.clear();
			for(int row = 0; row < nRows; row++)
			{
				if(!std::isnan(inputAsEigen(row, columnIndexWithinInput)))
				{
					//Copy row of data matrix
					submatrixData.row(nSubmatrixRows) = inputAsRowMajorImputed.row(row);
					//copy row of M
					submatrixM.row(nSubmatrixRows) = MAsEigen.row(row);
					nSubmatrixRows++;
					nonMissingIndices.push_back(row);
				}
			}
			//Create a block view of submatrixData, accounting for th efact that we're not using some of the rows. 
			auto submatrixDataView = submatrixData.block(0, 0, nSubmatrixRows, nColumns);
			//Clear out the list of control variables being used
			controlIndicesThisVariable.clear();
			for(int potentialControlIndex : controlIndices)
			{
				bool useThisControl = true;
				for(int row = 0; row < nSubmatrixRows; row++)
				{
					if(inputAsEigen(nonMissingIndices[row], potentialControlIndex) != inputAsEigen(nonMissingIndices[row], potentialControlIndex))
					{
						useThisControl = false;
						break;
					}
				}
				if(useThisControl) controlIndicesThisVariable.push_back(potentialControlIndex);
			}
			//Now we need to work out how many columns of submatrixM contain a non-zero value, and keep only those columns
			auto submatrixMView = submatrixM.block(0, 0, nSubmatrixRows, M.ncol());
			Eigen::VectorXd columnSums = Eigen::VectorXd::Ones(nSubmatrixRows).transpose() * submatrixMView;
			//This is the number of columns in the column-reduced version of M (which has already been row-reduced)
			int columnsMReduced = 0;
			for(int columnCounterM = 0; columnCounterM < M.ncol(); columnCounterM++)
			{
				if(columnSums(columnCounterM) > 0)
				{
					submatrixMReducedColumns.col(columnsMReduced) = submatrixMView.col(columnCounterM);
					columnsMReduced++;
				}
			}
			//Create a block view of submatrixMReducedColumns, accounting for the fact that we're not using some of the columns and rows.
			auto submatrixMReducedColumnsView = submatrixMReducedColumns.block(0, 0, nSubmatrixRows, columnsMReduced);
			int currentResidualDimensions = nSubmatrixRows - columnsMReduced;
			//Check if we even have enough dimensions in the matrix to remove k factors
			if(std::min(currentResidualDimensions, static_cast<int>(controlIndicesThisVariable.size())) < k)
			{
				resultsAsEigen.col(i) = Eigen::VectorXd::Constant(nRows, std::numeric_limits<double>::quiet_NaN());
			}
			//In the special case that we're trying to remove the maximum possible number of factors, we can use the GLS formulation. 
			else if (currentResidualDimensions == k)
			{
				//We need a view, to account for the fact that we're only using part of submatrixDataControls
				auto submatrixDataControlsView = submatrixDataControls.block(0, 0, nSubmatrixRows, controlIndicesThisVariable.size());
				//Further subset fullalpha, looking at just the columns corresponding to the control variables
				for(int controlCounter = 0; controlCounter < static_cast<int>(controlIndicesThisVariable.size()); controlCounter++)
				{
					submatrixDataControlsView.col(controlCounter) = submatrixDataView.col(controlIndicesThisVariable[controlCounter]);
				}
				auto productControls = submatrixDataControlsView * submatrixDataControlsView.transpose();
				auto invProductControls = productControls.inverse();
				auto corrected = submatrixMReducedColumnsView * (submatrixMReducedColumnsView.transpose() * invProductControls * submatrixMReducedColumnsView).inverse() * submatrixMReducedColumnsView.transpose() * invProductControls * submatrixDataView.col(columnIndexWithinInput);
				//Now store the results. We're putting the results back into the correct places in the results matrix.
				int correctedCounter = 0;
				for(int row = 0; row < nRows; row++)
				{
					if(std::isnan(Y(row, columnIndexWithinInput)))
					{
						resultsAsEigen(row, i) = std::numeric_limits<double>::quiet_NaN();
					}
					else 
					{
						resultsAsEigen(row, i) = corrected(correctedCounter);
						correctedCounter++;
					}
				}
				//Now compute alpha and W
				if(withExtra)
				{
					Eigen::MatrixXd orthogonalProjection = Eigen::MatrixXd::Identity(nSubmatrixRows, nSubmatrixRows) - submatrixMReducedColumnsView * (submatrixMReducedColumnsView.transpose() * submatrixMReducedColumnsView).inverse() * submatrixMReducedColumnsView.transpose();
					Eigen::BDCSVD<Eigen::MatrixXd> decomposed = Eigen::BDCSVD<Eigen::MatrixXd>(orthogonalProjection, Eigen::ComputeThinV | Eigen::ComputeThinU);
					//get out the eigenvectors
					Eigen::MatrixXd eigenVectors = decomposed.matrixU().block(0, 0, decomposed.rows(), k);
					//Get out alpha - effects on all the variables
					if(withAlpha) alphaValues[i] = eigenVectors.transpose() * submatrixDataView;
					//Do we want to compute and return W?
					if(withW)
					{
						Eigen::MatrixXd currentPeptideW = productControls * eigenVectors * (eigenVectors.transpose() * productControls * eigenVectors).inverse();
						int correctedCounter = 0;
						WValues[i].resize(nRows, k);
						for(int row = 0; row < nRows; row++)
						{
							if(!std::isnan(Y(row, columnIndexWithinInput)))
							{
								WValues[i].row(row) = currentPeptideW.row(correctedCounter);
								correctedCounter++;
							}
							else 
							{
								WValues[i].row(row) = Eigen::VectorXd::Constant(k, std::numeric_limits<double>::quiet_NaN());
							}
						}
					}
				}
			}
			else
			{
				//Create the view which has the correct number of rows
				auto selectRowsFromInputView = selectRowsFromInput.block(0, 0, nSubmatrixRows, nRows);
				selectRowsFromInputView = Eigen::Matrix<double, Eigen::Dynamic, Eigen::Dynamic, Eigen::RowMajor>::Constant(nSubmatrixRows, nRows, 0);
				for(int i = 0; i < static_cast<int>(nonMissingIndices.size()); i++)
				{
					selectRowsFromInputView(i, nonMissingIndices[i]) = 1;
				}
				//Take projection of submatrixDataView on the subspace orthogonal to submatrixMReducedColumnsView
				auto orthogonalProjection = Eigen::MatrixXd::Identity(nSubmatrixRows, nSubmatrixRows) - submatrixMReducedColumnsView * (submatrixMReducedColumnsView.transpose() * submatrixMReducedColumnsView).inverse() * submatrixMReducedColumnsView.transpose();
				//Symmetrise. It seems that if you don't explicitly set this type, things go screwy. The automatic type would be some kind of expression template, and I guess that when that goes directly into the Spectra::DenseSymMatProd below, something unexpected happens?
				Eigen::MatrixXd symmetrisedOrthogonal = orthogonalProjection * selectRowsFromInputView * inputSymmetrised * selectRowsFromInputView.transpose() * orthogonalProjection.transpose();
				//Tell Spectra the type used for matrix operations. 
				Spectra::DenseSymMatProd<double> spectraMatrix(symmetrisedOrthogonal);
				//Parameter relating to convergence. Using the default recommended value here.
				int nConvergence = std::min(static_cast<int>(symmetrisedOrthogonal.rows()), std::max(2 * k + 1, 20));
				try
				{
					Spectra::SymEigsSolver<double, Spectra::WHICH_LM, Spectra::DenseSymMatProd<double> > eigs(&spectraMatrix, k, nConvergence);
					eigs.init();
					int nFoundEigenValues = eigs.compute(1000, 1e-10);
					//Check that we found the right number of eigenvalues
					if(nFoundEigenValues < k)
					{
						#pragma omp critical
						{
<<<<<<< HEAD
							std::stringstream ss;
							ss << "Not enough eigenvalues converged for variable " << currentToCorrect << ", this variable was not normalised.";
							errors.push_back(ss.str());
						}
						for(int row = 0; row < nRows; row++)
						{
							resultsAsEigen(row, i) = std::numeric_limits<double>::quiet_NaN();
=======
							for(int row = 0; row < nRows; row++)
							{
								resultsAsEigen(row, i) = std::numeric_limits<double>::quiet_NaN();
							}
>>>>>>> 0729f570
						}
					}
					else
					{
						//get out the eigenvectors
						Eigen::MatrixXd eigenVectors = eigs.eigenvectors();
						//Get out alpha - effects on all the variables
						Eigen::MatrixXd alpha = eigenVectors.transpose() * submatrixDataView;
						//We need a view, to account for the fact that we're only using part of ac
						auto acView = ac.block(0, 0, alpha.rows(), controlIndicesThisVariable.size());
						//We need a view, to account for the fact that we're only using part of submatrixDataControls
						auto submatrixDataControlsView = submatrixDataControls.block(0, 0, nSubmatrixRows, controlIndicesThisVariable.size());
						//Further subset fullalpha, looking at just the columns corresponding to the control variables
						for(int controlCounter = 0; controlCounter < static_cast<int>(controlIndicesThisVariable.size()); controlCounter++)
						{
							acView.col(controlCounter) = alpha.col(controlIndicesThisVariable[controlCounter]);
							submatrixDataControlsView.col(controlCounter) = submatrixDataView.col(controlIndicesThisVariable[controlCounter]);
						}
						Eigen::Matrix<double, Eigen::Dynamic, Eigen::Dynamic, Eigen::ColMajor> currentPeptideW = submatrixDataControlsView * acView.transpose() * (acView * acView.transpose()).inverse();
						//Now store the results. We're putting the results back into the correct places in the results matrix.
						if(withAlpha) alphaValues[i] = alpha;
						auto corrected = submatrixDataView.col(columnIndexWithinInput) - currentPeptideW * alpha.col(columnIndexWithinInput);
						//Now store the results. We're putting the results back into the correct places in the results matrix.
						int correctedCounter = 0;
						if(withW) WValues[i].resize(nRows, k);
						for(int row = 0; row < nRows; row++)
						{
							if(std::isnan(Y(row, columnIndexWithinInput)))
							{
								resultsAsEigen(row, i) = std::numeric_limits<double>::quiet_NaN();
								WValues[i].row(row) = Eigen::VectorXd::Constant(k, std::numeric_limits<double>::quiet_NaN());
							}
							else 
							{
								resultsAsEigen(row, i) = corrected(correctedCounter);
								if(withW) WValues[i].row(row) = currentPeptideW.row(correctedCounter);
								correctedCounter++;
							}
						}
					}
				}
				catch(...)
				{
					#pragma omp critical
					{
<<<<<<< HEAD
						std::stringstream ss;
						ss << "Error in eigen decomposition for variable " << currentToCorrect << ", this variable was not normalised.";
						errors.push_back(ss.str());
					}
					for(int row = 0; row < nRows; row++)
					{
						resultsAsEigen(row, i) = std::numeric_limits<double>::quiet_NaN();
=======
						for(int row = 0; row < nRows; row++)
						{
							resultsAsEigen(row, i) = std::numeric_limits<double>::quiet_NaN();
						}
>>>>>>> 0729f570
					}
				}
			}
			if(withExtra)
			{
				residualDimensions[i] = currentResidualDimensions;
			}
		}
	}
	if(errors.size() > 0)
	{
		for(std::string s : errors)
		{
			Rcpp::Rcout << s << std::endl;
		}
	}
	if(withExtra)
	{
		Rcpp::List returnValue;
		if(withW)
		{
			Rcpp::List WValues_R;
			for(int i = 0; i < nCorrections; i++)
			{
				if(WValues[i].rows() > 0)
				{
					WValues_R(toCorrectNames[i]) = WValues[i];
					Rcpp::rownames(WValues_R(toCorrectNames[i])) = Rcpp::rownames(Y);
				}
			}
			returnValue["W"] = WValues_R;
		}
		if(withAlpha)
		{
			Rcpp::List alphaValues_R;
			for(int i = 0; i < nCorrections; i++)
			{
				if(alphaValues[i].rows() > 0)
				{
					alphaValues_R(toCorrectNames[i]) = alphaValues[i];
					Rcpp::colnames(alphaValues_R(toCorrectNames[i])) = Rcpp::colnames(Y);
				}
			}
			returnValue["alpha"] = alphaValues_R;
		}

		returnValue["newY"] = results;
		Rcpp::IntegerVector wrappedResidualDimensions = Rcpp::wrap(residualDimensions);
		wrappedResidualDimensions.names() = Rcpp::wrap(toCorrectNames);
		returnValue["residualDimensions"] = wrappedResidualDimensions;
		return returnValue;
	}
	else return results;
}<|MERGE_RESOLUTION|>--- conflicted
+++ resolved
@@ -247,7 +247,6 @@
 					{
 						#pragma omp critical
 						{
-<<<<<<< HEAD
 							std::stringstream ss;
 							ss << "Not enough eigenvalues converged for variable " << currentToCorrect << ", this variable was not normalised.";
 							errors.push_back(ss.str());
@@ -255,12 +254,6 @@
 						for(int row = 0; row < nRows; row++)
 						{
 							resultsAsEigen(row, i) = std::numeric_limits<double>::quiet_NaN();
-=======
-							for(int row = 0; row < nRows; row++)
-							{
-								resultsAsEigen(row, i) = std::numeric_limits<double>::quiet_NaN();
-							}
->>>>>>> 0729f570
 						}
 					}
 					else
@@ -306,7 +299,6 @@
 				{
 					#pragma omp critical
 					{
-<<<<<<< HEAD
 						std::stringstream ss;
 						ss << "Error in eigen decomposition for variable " << currentToCorrect << ", this variable was not normalised.";
 						errors.push_back(ss.str());
@@ -314,12 +306,6 @@
 					for(int row = 0; row < nRows; row++)
 					{
 						resultsAsEigen(row, i) = std::numeric_limits<double>::quiet_NaN();
-=======
-						for(int row = 0; row < nRows; row++)
-						{
-							resultsAsEigen(row, i) = std::numeric_limits<double>::quiet_NaN();
-						}
->>>>>>> 0729f570
 					}
 				}
 			}
