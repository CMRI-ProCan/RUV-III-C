#' @include RcppExports.R
#' @title RUV-III-C
#'
#' @description Apply RUV-III-C, a variation of RUV-III that only uses non-missing values
#' 
#' @details RUV-III is a sophisticated method for removing unwanted variation. The key difficulty in removing unwanted variation is distinguishing wanted from unwanted variation. RUV-III solves this by relying on technical replication, and a list of variables (known as negative control variables) which are known a priori to be constant across all observations. Any variation in the negative control variables across the dataset is (by assumption) unwanted. So we can distinguish wanted from unwanted variation, and therefore estimate the unwanted variation and remove it. 
#' 
#' One problem with this approach is the presence of ``missing'' or zero values in certain application domains. For example, in proteomics it will sometimes be the case that a protein or peptide is not detected in a specific technical replicate of a sample, for purely technical reasons relating to data collection. These missing values are often not related to censoring or the limit of detection. Similar problems occur in metabolomics and single-cell transcriptomics. In all these cases, the metabolite, gene or peptide will be recorded as a zero in the data matrix. Where this type of variation occurs between technical replicates (e.g. one records a zero value and one records a non-zero value) is not correctable.  
#'
#' Regardless of the reason for these zeros, and whether they are accurate or not, zero values are not affected by technical variation, which breaks an assumption of the RUV-III model. In the case that a zero value is incorrect, more serious problems occur. The discrepancies between a pair of technical replicates due to zero values will appear to be much larger than the discrepancies due to other (correctable) technical factors. RUV-III will attempt to correct for the larger (uncorrectable) discrepancy, and ignore the correctable technical factors. 
#' 
#' RUV-III-C is a variation of RUV-III that attempts to solve this problem, by applying RUV-III separately to every variable. If variable X is being corrected, we take the rows of the data matrix for which X is non-missing. RUV-III is then applied, and the corrected values of X is retained. The corrected values of all other variables are discarded. Note that when we take a subset of the rows of the data matrix, other columns besides X will still have missing values. These values are replaced with zero in order to apply RUV-III. No additional transformation is applied to the input data matrix. If normalization should be applied on the log-scale, then logged data must be input. 
#'
#' There are two implementations of this function, the preferred C++ version and the original protoype R code. Select which version using the \code{version} argument, which must be either "CPP" or "R"
#' 
#' @param k The number of factors of unwanted variation to remove
#' @param Y The input data matrix. Must be a matrix, not a data.frame. It should contain missing (NA) values, rather than zeros. No additional transformation is applied to the input data. 
#' @param M The design matrix containing information about technical replicates. It should not contain an intercept term!
#' @param toCorrect The names of the variables to correct using RUV-III-C
#' @param controls The names of the control variables which are known to be constant across the observations
<<<<<<< HEAD
#' @param withExtra Should we generate extra information? 
=======
#' @param withExtra Should we generate extra information?
#' @param withAlpha If we are generating extra information, should we generate alpha per variable? 
>>>>>>> 0729f570
#' @param withW Should we generate the matrices W giving information about the unwanted factors, for every peptide?
#' @param version The version of the underlying code to use. Must be either "CPP" or "R"
<<<<<<< HEAD
#' @param withAlpha Should we generate, per-peptide, the matrix alpha giving the effects of the unwanted factors?
=======
#' @param ... Other arguments for the prototype R code. Supported values are \code{filename} for a checkpoint file, and \code{batchSize} for the frequency with which the checkpoint file is written. 
>>>>>>> 0729f570
#'
#' @return If withExtra = FALSE, returns a matrix. If withExtra = TRUE, returns a list with entries named \code{newY}, \code{residualDimensions} and \code{W}.
#'
#' @examples
#' data(crossLab)
#' #Design matrix containing information about which runs are technical replicates of each other. 
#' #In this case, random pairings of mass-spec runs analysing the same sample, at different sites.
#' #Note that we specify no intercept term!
#' M <- model.matrix(~ grouping - 1, data = peptideData)
#' #Get out the list of peptides, both HEK (control) and peptides of interest.
#' peptides <- setdiff(colnames(peptideData), c("filename", "site", "mixture", "Date", "grouping"))
#' #Reduce the data matrix to only the peptide data
#' onlyPeptideData <- data.matrix(peptideData[, peptides])
#' #All the human peptides are potential controls. That is, everything that's not an SIS peptides.
#' potentialControls <- setdiff(peptides, sisPeptides)
#' #But we want to use controls that are always found
<<<<<<< HEAD
#' potentialControlsAlwaysFound <- names(which(apply(onlyPeptideData[, potentialControls], 
#' 	2, function(x) sum(is.na(x))) == 0))
#' #Because there are so many potential controls here, we only use 500. 
#' actualControls <- head(potentialControlsAlwaysFound, 500)
#' #Actually run correction
#' \dontrun{results <- RUVIII_C(k = 11, Y = onlyPeptideData, M = M, toCorrect = c(sisPeptides, 
#' 	actualControls), controls = actualControls, filename = "results.RData")}
=======
#' potentialControlsAlwaysFound <- names(which(apply(onlyPeptideData[, potentialControls], 2, 
#'     function(x) sum(is.na(x))) == 0))
#' #Because there are so many potential controls here, we only use 500. 
#' actualControls <- head(potentialControlsAlwaysFound, 500)
#' #Actually run correction
#' \dontrun{results <- RUVIII_C_R(k = 11, Y = onlyPeptideData, M = M, toCorrect = 
#'     c(sisPeptides, actualControls), controls = actualControls)}
#' @include RcppExports.R
>>>>>>> 0729f570
#' @export
RUVIII_C <- function(k, Y, M, toCorrect, controls, withExtra = FALSE, withW = FALSE, withAlpha = FALSE, version = "CPP", ...)
{
	if(nrow(M) != nrow(Y))
	{
		stop("The number of rows in Y and M must be identical")
	}
	if(length(controls) != length(unique(controls)))
	{
		stop("Controls were not unique")
	}
	if(!all(controls %in% colnames(Y)))
	{
		stop("Not all controls were columns of Y")
	}
	if(version == "CPP")
	{
		return(RUVIIIC_CPP(k = k, Y = Y, M = M, toCorrect = toCorrect, controls = controls, withExtra = withExtra, withW = withW, withAlpha = withAlpha))
	}
	else if(version == "R")
	{
		return(RUVIIIC_R(k = k, Y = Y, M = M, toCorrect = toCorrect, controls = controls, withExtra = withExtra, withW = withW, withAlpha = withAlpha, ...))
	}
	else
	{
		stop("version must be either 'CPP' or 'R'")
	}
}
RUVIIIC_R <- function(k, Y, M, toCorrect, filename, controls, withExtra = FALSE, withW = FALSE, withAlpha = FALSE, batchSize = 1000)
{
	if(missing(filename))
	{
		stop("Function RUVIII_C_Varying requires a filename for intermediate results, or NULL if an intermediate file should not be used")
	}
	if(k <= 0)
	{
		stop("Input k, the number of factors of unwanted variation, must be positive")
	}
	if(is.factor(controls))
	{
		stop("Input controls was a factor. Please input a vector of variable names")
	}
	if(is.null(rownames(Y)))
	{
		stop("Function RUVIII_C_Varying requires row-names for input Y")
	}
	if(any(apply(M, 2, sum) == nrow(M)))
	{
		warning("Input design matrix had a column of all ones, indicating an intercept term. This is generally an error!")
	}
	if(any(is.na(Y[, controls])))
	{
		stop("The negative control variables should never be NA")
	}
	if(k >= nrow(Y))
	{
		stop("Input k cannot be larger than or equal to the number of rows in the input matrix")
	}
	if(k > length(controls))
	{
		stop("Input k cannot be larger than the number of negative controls")
	}
	if(nrow(M) != nrow(Y))
	{
		stop("The number of rows in Y and M must be identical")
	}
	if(length(controls) != length(unique(controls)))
	{
		stop("Controls were not unique")
	}
	if(!all(controls %in% colnames(Y)))
	{
		stop("Not all controls were columns of Y")
	}
	#Replace NAs with 0
	YWithoutNA <- Y
	YWithoutNA[is.na(YWithoutNA)] <- 0

	results <- list()
	results$peptideResults <- results$alphaResults <- results$W <- list()

	results$residualDimensions <- vector(mode = "integer", length = length(toCorrect))
	names(results$residualDimensions) <- toCorrect
	results$residualDimensions[] <- -1L

	#Load previous results set. 
	if(!is.null(filename) && file.exists(filename))
	{
		load(filename)
	}
	pb <- progress_bar$new(total = length(toCorrect), format = "[:bar] :percent :eta")

	symmetrised <- YWithoutNA %*% t(YWithoutNA)
	#Don't bother writing anything to file, if there are no new computations. 
	newComputation <- FALSE
	if(length(results$peptideResults) != length(toCorrect) || any(sort(names(results$peptideResults)) != sort(toCorrect)))
	{
		for(peptideIndex in 1:length(toCorrect))
		{
			peptide <- toCorrect[peptideIndex]
			if(!(peptide %in% names(results$peptideResults)))
			{
				#row indices of the rows which have actual values
				indices <- which(!is.na(Y[,peptide]))
				#If tere are no non-missing observations, then we can just mark this peptide as uncorrected / uncorrectable
				if(length(indices) > 0)
				{
					#Create the matrix that select rows of the input data matrix
					selectRows <- matrix(0, nrow = length(indices), ncol = nrow(YWithoutNA))
					selectRows[cbind(1:length(indices), indices)] <- 1
					#Submatrix of the entire data matrix
					submatrix <- YWithoutNA[indices, , drop = F]
					#Submatrix of the replicate matrix
					Msubset <- M[indices, , drop = F]
					#Some whole biological replicates are removed in the process. So remove those entire columns. This has consequences for the dimension tests later on. 
					Msubset <- Msubset[, apply(Msubset, 2, function(x) sum(x) > 0), drop=F]
					m <- nrow(submatrix)
					residualDimensions <- m - ncol(Msubset)
					results$residualDimensions[peptide] <- residualDimensions
					#You need at least two observations, across two different biological samples, in ordor to make any kind of correction
					#Also, if the dimensions don't work, we can't correct this variable
					if(ncol(Msubset) < 2 || nrow(Msubset) < 2 || min(residualDimensions, length(controls)) < k) 
					{
						#Mark this peptide as uncorrected / uncorrectable.
						newComputation <- TRUE
						results$alphaResults[peptide] <- list(c())
						results$peptideResults[[peptide]] <- rep(as.numeric(NA), nrow(Y))
						names(results$peptideResults[[peptide]]) <- rownames(YWithoutNA)
						results$W[peptide] <- list(c())
						next
					}
					#In the special case that we're trying to remove the maximum possible number of factors from this peptide, the eigen decomposition seems like it can be unstable. Fortunately, there is also the simpler GLS formulation, which may avoid those problems. 
					else if(residualDimensions == k)
					{
						#Use only the columns of Msubset that have one or more replicates to get out alphaHat
						orthogonalProjection <- diag(1, m) - Msubset %*% solve(t(Msubset) %*% Msubset) %*% t(Msubset)
						productDesign <- Msubset %*% t(Msubset)
						Uk <- svd(orthogonalProjection)$u[, 1:k]
						
						#These are used in the GLS formula
						productControls <- submatrix[, controls] %*% t(submatrix[, controls])
						invMatrix <- solve(productControls)

						adjusted <- vector(mode = "numeric", length = nrow(YWithoutNA))
						adjusted[] <- NA
						adjusted[indices] <- Msubset %*% solve(t(Msubset) %*% invMatrix %*% Msubset) %*% t(Msubset) %*% invMatrix %*% submatrix[, peptide]
						names(adjusted) <- rownames(YWithoutNA)
						results$peptideResults[[peptide]] <- adjusted
						if(withAlpha) results$alphaResults[[peptide]] <- t(Uk) %*% submatrix
						if(withW)
						{
							results$W[[peptide]] <- matrix(nrow = nrow(YWithoutNA), ncol = k)
							results$W[[peptide]][indices, ] <- productControls %*% Uk %*% solve(t(Uk) %*% productControls %*% Uk)
						}
					}
					else
					{
						orthogonalProjection <- diag(1, m) - Msubset %*% solve(t(Msubset) %*% Msubset) %*% t(Msubset)
						try({
							#Now the RUV-III code. This may throw exceptions, possibly for numerical reasons, hence the try / catch. 
							eigenDecomp <- eigs_sym(orthogonalProjection %*% selectRows %*% symmetrised %*% t(selectRows) %*% t(orthogonalProjection), k = min(m - ncol(Msubset), length(controls)), which = "LM")
							fullalpha <- t(eigenDecomp$vectors) %*% submatrix
							alpha <- fullalpha[1:min(k, nrow(fullalpha)), , drop = FALSE]
							ac <- alpha[,controls, drop = FALSE]
							currentPeptideW <- submatrix[, controls] %*% t(ac) %*% solve(ac %*% t(ac))
							currentResult <- fullalpha[1:k, peptide]

							#Now we extend the corrected results out to a full matrix. 
							adjusted <- vector(mode = "numeric", length = nrow(YWithoutNA))
							adjusted[] <- NA
							adjusted[indices] <- submatrix[,peptide, drop=F] - currentPeptideW %*% cbind(currentResult)
							names(adjusted) <- rownames(YWithoutNA)

							results$peptideResults[[peptide]] <- adjusted
							if(withAlpha) results$alphaResults[[peptide]] <- currentResult
							if(withW)
							{
								results$W[[peptide]] <- rep(as.numeric(NA), nrow(YWithoutNA))
								results$W[[peptide]][indices] <- currentPeptideW
							}
							newComputation <- TRUE
						}, silent = TRUE)
					}
				} else
				{
					newComputation <- TRUE
					results$alphaResults[peptide] <- list(c())
					results$peptideResults[[peptide]] <- rep(as.numeric(NA), nrow(Y))
					names(results$peptideResults[[peptide]]) <- rownames(YWithoutNA)
					results$W[peptide] <- list(c())
				}
			}
			#This case only triggers if there is an exception in the try() above. 
			if(!(peptide %in% names(results$peptideResults)))
			{
				newComputation <- TRUE
				results$alphaResults[peptide] <- list(c())
				results$peptideResults[[peptide]] <- rep(as.numeric(NA), nrow(Y))
				names(results$peptideResults[[peptide]]) <- rownames(YWithoutNA)
				results$W[peptide] <- list(c())
			}
			#If we've hit the batch size, and we've actually made a new computation, write out to the temporary file. 
			if(peptideIndex %% batchSize == 0 && newComputation && !is.null(filename))
			{
				save(results, file = filename)
			}
			pb$tick()
		}
		#Exit the progress bar.
		pb$terminate()
		#If we've made any new computations write out to file. 
		if(newComputation && !is.null(filename)) save(results, file = filename)
	}
	if(withExtra)
	{
		finalResult <- list(newY = do.call(cbind, results$peptideResults), residualDimensions = results$residualDimensions)
		if(withW) finalResult$W <- results$W
		if(withAlpha) finalResult$alpha <- results$alphaResults
		return(finalResult)
	}
	else
	{
		return(do.call(cbind, results$peptideResults))
	}
}<|MERGE_RESOLUTION|>--- conflicted
+++ resolved
@@ -18,19 +18,11 @@
 #' @param M The design matrix containing information about technical replicates. It should not contain an intercept term!
 #' @param toCorrect The names of the variables to correct using RUV-III-C
 #' @param controls The names of the control variables which are known to be constant across the observations
-<<<<<<< HEAD
-#' @param withExtra Should we generate extra information? 
-=======
 #' @param withExtra Should we generate extra information?
-#' @param withAlpha If we are generating extra information, should we generate alpha per variable? 
->>>>>>> 0729f570
+#' @param withAlpha Should we generate, per-peptide, the matrix alpha giving the effects of the unwanted factors?
 #' @param withW Should we generate the matrices W giving information about the unwanted factors, for every peptide?
 #' @param version The version of the underlying code to use. Must be either "CPP" or "R"
-<<<<<<< HEAD
-#' @param withAlpha Should we generate, per-peptide, the matrix alpha giving the effects of the unwanted factors?
-=======
 #' @param ... Other arguments for the prototype R code. Supported values are \code{filename} for a checkpoint file, and \code{batchSize} for the frequency with which the checkpoint file is written. 
->>>>>>> 0729f570
 #'
 #' @return If withExtra = FALSE, returns a matrix. If withExtra = TRUE, returns a list with entries named \code{newY}, \code{residualDimensions} and \code{W}.
 #'
@@ -47,15 +39,6 @@
 #' #All the human peptides are potential controls. That is, everything that's not an SIS peptides.
 #' potentialControls <- setdiff(peptides, sisPeptides)
 #' #But we want to use controls that are always found
-<<<<<<< HEAD
-#' potentialControlsAlwaysFound <- names(which(apply(onlyPeptideData[, potentialControls], 
-#' 	2, function(x) sum(is.na(x))) == 0))
-#' #Because there are so many potential controls here, we only use 500. 
-#' actualControls <- head(potentialControlsAlwaysFound, 500)
-#' #Actually run correction
-#' \dontrun{results <- RUVIII_C(k = 11, Y = onlyPeptideData, M = M, toCorrect = c(sisPeptides, 
-#' 	actualControls), controls = actualControls, filename = "results.RData")}
-=======
 #' potentialControlsAlwaysFound <- names(which(apply(onlyPeptideData[, potentialControls], 2, 
 #'     function(x) sum(is.na(x))) == 0))
 #' #Because there are so many potential controls here, we only use 500. 
@@ -64,7 +47,6 @@
 #' \dontrun{results <- RUVIII_C_R(k = 11, Y = onlyPeptideData, M = M, toCorrect = 
 #'     c(sisPeptides, actualControls), controls = actualControls)}
 #' @include RcppExports.R
->>>>>>> 0729f570
 #' @export
 RUVIII_C <- function(k, Y, M, toCorrect, controls, withExtra = FALSE, withW = FALSE, withAlpha = FALSE, version = "CPP", ...)
 {
